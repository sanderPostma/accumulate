--- conflicted
+++ resolved
@@ -320,21 +320,13 @@
 				return fmt.Errorf("error signing sythetic transaction, %v", err)
 			}
 
-			tx.Signature = append(tx.Signature, ed)
-			_, err = m.relay.BatchTx(tx)
-			if err != nil {
-				//if we get here the leader will be punished.
-				return err
-			}
-		}
-
-<<<<<<< HEAD
 		tx.Signature = append(tx.Signature, ed)
 		_, err = m.query.BroadcastTx(tx)
 		if err != nil {
 			return err
 		}
-=======
+	}
+
 		// Create the state object to store the unsigned pending transaction
 		txSynthetic := state.NewPendingTransaction(tx)
 		txSyntheticObject := new(state.Object)
@@ -342,7 +334,6 @@
 			types.ChainTypePendingTransaction)
 
 		m.db.AddSynthTx(parentTxId, tx.TransactionHash(), txSyntheticObject)
->>>>>>> 40013ada
 	}
 
 	return nil
