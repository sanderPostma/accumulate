package main

import (
	"github.com/AccumulateNetwork/accumulated/blockchain/accnode"
	"github.com/AccumulateNetwork/accumulated/router"
	"github.com/spf13/viper"

	//	"errors"
	"flag"
	"fmt"
	"log"
	"os"
	"path"

	"os/signal"
	"os/user"
	"syscall"

	"github.com/AccumulateNetwork/accumulated/blockchain/tendermint"
)

<<<<<<< HEAD
var ConfigFile string
var WorkingDir string
var RouterNodeName string
var whichNode int
var nodeName string

const DBVCIndex = 0
=======
var ConfigFile []string
var WorkingDir []string
>>>>>>> a3fc4fbd

var (
	BuildTag string = "v0.0.1"
)

func init() {
<<<<<<< HEAD
	usr,err := user.Current()
=======

	usr, err := user.Current()
>>>>>>> a3fc4fbd
	if err != nil {
		log.Fatal(err)
		os.Exit(1)
	}
<<<<<<< HEAD
	initdir := path.Join(usr.HomeDir , "/.accumulate" )
	nodeName = "Acadia"

	version := flag.Bool("v", false, "prints the current version")
	flag.StringVar(&initdir, "workingdir", usr.HomeDir +  "/.accumulate", "Path to data directory")
        flag.StringVar(&nodeName, "n", "Acadia", "Node to build configs for")
	node := flag.Int("i", -1, "Which Node are we?  Required (0-n)")

 	wantInit := flag.Bool("init", false, "Initialize")
 	wantDBVC := flag.Bool("dbvc", false, "DBVC Initialize")
	
=======
	initdir := path.Join(usr.HomeDir, "/.accumulate")

	version := flag.Bool("v", false, "prints the current version")
	flag.StringVar(&initdir, "workingdir", usr.HomeDir+"/.accumulate", "Path to data directory")
>>>>>>> a3fc4fbd
	flag.Parse()

	if *version {
		fmt.Printf("Accumulate BVC %s\n", BuildTag)
		os.Exit(0)
	}
<<<<<<< HEAD
=======
	for i := range router.Networks {
		WorkingDir = append(WorkingDir, path.Join(initdir, router.Networks[i]))
		ConfigFile = append(ConfigFile, path.Join(WorkingDir[i], "/config/config.toml"))
	}
>>>>>>> a3fc4fbd

	WorkingDir = initdir
	fmt.Printf("Working dir: %v\n", WorkingDir)

	if *wantInit {
	   for j := range router.Networks {
	       if router.Networks[j].Name == nodeName {
	          fmt.Printf("Building configs for %s\n",nodeName)
		  tendermint.Initialize("accumulate.", j, WorkingDir)
		  break;
	    	}
           }	
	   os.Exit(0)
	}
	if *wantDBVC {
	   os.Exit(0)
	}
        if *node == -1 {
	   fmt.Printf("Must specify which node we are running, 0-n");
	   os.Exit(0); 
	}
	whichNode = *node
}

func main() {
	nodeDir := fmt.Sprintf("Node%d", whichNode)

<<<<<<< HEAD
	WorkingDir = path.Join(WorkingDir, nodeDir)
	ConfigFile = path.Join(WorkingDir,"/config/config.toml")

	fmt.Printf("%s\n", ConfigFile)

=======
	fmt.Printf("Working dir: %v\n", WorkingDir[0])
	fmt.Printf("Working VM1 dir: %v\n", ConfigFile[1])
	fmt.Printf("Config File: %v\n", ConfigFile[0])
	fmt.Printf("Config File VM1: %v\n", ConfigFile[1])

	n := len(os.Args)
	for i := 0; i < n; i++ {
		switch os.Args[i] {
		case "init":
			baseport := 26600
			for i := range router.Networks {
				abciAppAddress := fmt.Sprintf("tcp://localhost:%d", baseport)
				rcpAddress := fmt.Sprintf("tcp://localhost:%d", baseport+1)
				grpcAddress := fmt.Sprintf("tcp://localhost:%d", baseport+2)
				accRCPAddress := fmt.Sprintf("tcp://localhost:%d", baseport+3)
				routerAddress := fmt.Sprintf("tcp://localhost:%d", baseport+4)
				baseport += 5
				tendermint.Initialize("accumulate."+router.Networks[i], abciAppAddress, rcpAddress, grpcAddress, accRCPAddress, routerAddress, ConfigFile[i], WorkingDir[i])
			}
			os.Exit(0)
		case "dbvc":
			os.Exit(0)
		}
	}

>>>>>>> a3fc4fbd
	//First create a router
	viper.SetConfigFile(ConfigFile)
	viper.AddConfigPath(WorkingDir)
	viper.ReadInConfig()
	urlrouter := router.NewRouter(viper.GetString("accumulate.RouterAddress"))

	//Next create a BVC
<<<<<<< HEAD
	accvm := accnode.CreateAccumulateBVC(ConfigFile, WorkingDir)
=======
	accvm, err := accnode.CreateAccumulateBVC(ConfigFile[1], WorkingDir[1])
	if err != nil {
		panic(err)
	}
>>>>>>> a3fc4fbd

	///we really need to open up ports to ALL shards in the system.  Maybe this should be a query to the DBVC blockchain.
	accvmapi, _ := accvm.GetAPIClient()
	urlrouter.AddBVCClient(accvm.GetName(), accvmapi)

	//temporary server for each vm.  will be replaced by url router.
	routerClient, err := urlrouter.CreateGRPCClient()
	if err != nil {
		panic(fmt.Errorf("unable to create grpc tendermint router client"))
	}
	go router.StartAPI(25999, routerClient)

	c := make(chan os.Signal, 1)
	signal.Notify(c, os.Interrupt, syscall.SIGTERM)
	<-c
	os.Exit(0)
}<|MERGE_RESOLUTION|>--- conflicted
+++ resolved
@@ -19,7 +19,6 @@
 	"github.com/AccumulateNetwork/accumulated/blockchain/tendermint"
 )
 
-<<<<<<< HEAD
 var ConfigFile string
 var WorkingDir string
 var RouterNodeName string
@@ -27,27 +26,17 @@
 var nodeName string
 
 const DBVCIndex = 0
-=======
-var ConfigFile []string
-var WorkingDir []string
->>>>>>> a3fc4fbd
 
 var (
 	BuildTag string = "v0.0.1"
 )
 
 func init() {
-<<<<<<< HEAD
 	usr,err := user.Current()
-=======
-
-	usr, err := user.Current()
->>>>>>> a3fc4fbd
 	if err != nil {
 		log.Fatal(err)
 		os.Exit(1)
 	}
-<<<<<<< HEAD
 	initdir := path.Join(usr.HomeDir , "/.accumulate" )
 	nodeName = "Acadia"
 
@@ -59,25 +48,12 @@
  	wantInit := flag.Bool("init", false, "Initialize")
  	wantDBVC := flag.Bool("dbvc", false, "DBVC Initialize")
 	
-=======
-	initdir := path.Join(usr.HomeDir, "/.accumulate")
-
-	version := flag.Bool("v", false, "prints the current version")
-	flag.StringVar(&initdir, "workingdir", usr.HomeDir+"/.accumulate", "Path to data directory")
->>>>>>> a3fc4fbd
 	flag.Parse()
 
 	if *version {
 		fmt.Printf("Accumulate BVC %s\n", BuildTag)
 		os.Exit(0)
 	}
-<<<<<<< HEAD
-=======
-	for i := range router.Networks {
-		WorkingDir = append(WorkingDir, path.Join(initdir, router.Networks[i]))
-		ConfigFile = append(ConfigFile, path.Join(WorkingDir[i], "/config/config.toml"))
-	}
->>>>>>> a3fc4fbd
 
 	WorkingDir = initdir
 	fmt.Printf("Working dir: %v\n", WorkingDir)
@@ -105,39 +81,11 @@
 func main() {
 	nodeDir := fmt.Sprintf("Node%d", whichNode)
 
-<<<<<<< HEAD
 	WorkingDir = path.Join(WorkingDir, nodeDir)
 	ConfigFile = path.Join(WorkingDir,"/config/config.toml")
 
 	fmt.Printf("%s\n", ConfigFile)
 
-=======
-	fmt.Printf("Working dir: %v\n", WorkingDir[0])
-	fmt.Printf("Working VM1 dir: %v\n", ConfigFile[1])
-	fmt.Printf("Config File: %v\n", ConfigFile[0])
-	fmt.Printf("Config File VM1: %v\n", ConfigFile[1])
-
-	n := len(os.Args)
-	for i := 0; i < n; i++ {
-		switch os.Args[i] {
-		case "init":
-			baseport := 26600
-			for i := range router.Networks {
-				abciAppAddress := fmt.Sprintf("tcp://localhost:%d", baseport)
-				rcpAddress := fmt.Sprintf("tcp://localhost:%d", baseport+1)
-				grpcAddress := fmt.Sprintf("tcp://localhost:%d", baseport+2)
-				accRCPAddress := fmt.Sprintf("tcp://localhost:%d", baseport+3)
-				routerAddress := fmt.Sprintf("tcp://localhost:%d", baseport+4)
-				baseport += 5
-				tendermint.Initialize("accumulate."+router.Networks[i], abciAppAddress, rcpAddress, grpcAddress, accRCPAddress, routerAddress, ConfigFile[i], WorkingDir[i])
-			}
-			os.Exit(0)
-		case "dbvc":
-			os.Exit(0)
-		}
-	}
-
->>>>>>> a3fc4fbd
 	//First create a router
 	viper.SetConfigFile(ConfigFile)
 	viper.AddConfigPath(WorkingDir)
@@ -145,14 +93,7 @@
 	urlrouter := router.NewRouter(viper.GetString("accumulate.RouterAddress"))
 
 	//Next create a BVC
-<<<<<<< HEAD
 	accvm := accnode.CreateAccumulateBVC(ConfigFile, WorkingDir)
-=======
-	accvm, err := accnode.CreateAccumulateBVC(ConfigFile[1], WorkingDir[1])
-	if err != nil {
-		panic(err)
-	}
->>>>>>> a3fc4fbd
 
 	///we really need to open up ports to ALL shards in the system.  Maybe this should be a query to the DBVC blockchain.
 	accvmapi, _ := accvm.GetAPIClient()
