package cmd

import (
	"context"
	"encoding/hex"
	"encoding/json"
	"fmt"
	"github.com/AccumulateNetwork/accumulated/internal/url"
	"log"
	"strconv"
	"time"

	"github.com/AccumulateNetwork/accumulated/types"
	acmeapi "github.com/AccumulateNetwork/accumulated/types/api"
	"github.com/AccumulateNetwork/accumulated/types/api/transactions"
	"github.com/boltdb/bolt"
	"github.com/spf13/cobra"
)

var txCmd = &cobra.Command{
	Use:   "tx",
	Short: "Create and get token txs",
	Run: func(cmd *cobra.Command, args []string) {

		if len(args) > 0 {
			switch arg := args[0]; arg {
			case "get":
				if len(args) > 1 {
					GetTX(args[1])
				} else {
					fmt.Println("Usage:")
					PrintTXGet()
				}
			case "history":
				if len(args) > 3 {
					GetTXHistory(args[1], args[2], args[3])
				} else {
					fmt.Println("Usage:")
<<<<<<< HEAD
					PrintTXHistoryGet()
=======
					PrintAccountGet()
>>>>>>> 7343f24a
				}
			case "create":
				if len(args) > 3 {
					CreateTX(args[1], args[2], args[3])
				} else {
					fmt.Println("Usage:")
					PrintTXCreate()
				}
			default:
				fmt.Println("Usage:")
				PrintTX()
			}
		} else {
			fmt.Println("Usage:")
			PrintTX()
		}

	},
}

func init() {
	rootCmd.AddCommand(txCmd)
}

func PrintTXGet() {
	fmt.Println("  accumulate tx get [txid]			Get token transaction by txid")
}

func PrintTXCreate() {
	fmt.Println("  accumulate tx create [from] [to] [amount]	Create new token tx")
}

func PrintTXHistoryGet() {
	fmt.Println("  accumulate tx history [url] [start] [end]	Get token account history by URL given transaction start and end indices")
}

func PrintTX() {
	PrintTXGet()
	PrintTXHistoryGet()
	PrintTXCreate()
}

func GetTX(hash string) {

	var res interface{}
	var str []byte
	var hashbytes types.Bytes32

	params := new(acmeapi.TokenTxRequest)
	err := hashbytes.FromString(hash)
	if err != nil {
		log.Fatal(err)
	}

	params.Hash = hashbytes

	data, err := json.Marshal(params)
	jsondata := json.RawMessage(data)
	if err != nil {
		log.Fatal(err)
	}

	if err := Client.Request(context.Background(), "token-tx", jsondata, &res); err != nil {
		log.Fatal(err)
	}

	str, err = json.Marshal(res)
	if err != nil {
		log.Fatal(err)
	}

	fmt.Println(string(str))

}

func GetTXHistory(accountUrl string, s string, e string) {

	start, err := strconv.Atoi(s)
	if err != nil {
		log.Fatal(err)
	}
	end, err := strconv.Atoi(e)
	if err != nil {
		log.Fatal(err)
	}

	u, err := url.Parse(accountUrl)
	if err != nil {
		log.Fatal(err)
	}

	var res interface{}
	var str []byte

	params := new(acmeapi.APIRequestURLPagination)
	params.URL = types.String(u.String())
	params.Start = int64(start)
	params.Limit = int64(end)

	data, err := json.Marshal(params)
	jsondata := json.RawMessage(data)
	if err != nil {
		log.Fatal(err)
	}

	if err := Client.Request(context.Background(), "token-account-history", jsondata, &res); err != nil {
		log.Fatal(err)
	}

	str, err = json.Marshal(res)
	if err != nil {
		log.Fatal(err)
	}

	fmt.Println(string(str))

}

func CreateTX(sender string, receiver string, amount string) {

	var res interface{}
	var str []byte
	var err error

	err = Db.View(func(tx *bolt.Tx) error {
		b := tx.Bucket([]byte("anon"))
		pk := b.Get([]byte(sender))
		fmt.Println(hex.EncodeToString(pk))
		params := &acmeapi.APIRequestRaw{}
		params.Tx = &acmeapi.APIRequestRawTx{}

		tokentx := new(acmeapi.TokenTx)
		tokentx.From = types.UrlChain{types.String(sender)}

		to := []*acmeapi.TokenTxOutput{}
		r := &acmeapi.TokenTxOutput{}
		r.Amount, err = strconv.ParseUint(amount, 10, 64)
		r.URL = types.UrlChain{types.String(receiver)}
		to = append(to, r)
		tokentx.To = to

		data, err := json.Marshal(tokentx)
		if err != nil {
			log.Fatal(err)
		}

		datajson := json.RawMessage(data)
		params.Tx.Data = &datajson
		params.Tx.Signer = &acmeapi.Signer{}
		params.Tx.Signer.Nonce = uint64(time.Now().Unix())
		params.Tx.Sponsor = types.String(sender)
		params.Tx.KeyPage = &acmeapi.APIRequestKeyPage{}
		params.Tx.KeyPage.Height = 1
		params.Tx.KeyPage.Index = 0

		params.Tx.Sig = types.Bytes64{}

		dataBinary, err := tokentx.MarshalBinary()
		if err != nil {
			log.Fatal(err)
		}
		gtx := new(transactions.GenTransaction)
		gtx.Transaction = dataBinary //The transaction needs to be marshaled as binary for proper tx hash

		//route to the sender's account for processing
		u, err := url.Parse(sender)
		if err != nil {
			log.Fatal(err)
		}
		gtx.ChainID = u.ResourceChain()
		gtx.Routing = u.Routing()

		gtx.SigInfo = new(transactions.SignatureInfo)
		//the siginfo URL is the URL of the signer
		gtx.SigInfo.URL = sender
		//Provide a nonce, typically this will be queried from identity sig spec and incremented.
		//since SigGroups are not yet implemented, we will use the unix timestamp for now.
		gtx.SigInfo.Unused2 = params.Tx.Signer.Nonce
		//The following will be defined in the SigSpec Group for which key to use
		gtx.SigInfo.MSHeight = params.Tx.KeyPage.Height
		gtx.SigInfo.PriorityIdx = params.Tx.KeyPage.Index

		ed := new(transactions.ED25519Sig)
		err = ed.Sign(gtx.SigInfo.Unused2, pk, gtx.TransactionHash())
		if err != nil {
			log.Fatal(err)
		}
		params.Tx.Sig.FromBytes(ed.GetSignature())
		//The public key needs to be used to verify the signature, however,
		//to pass verification, the validator will hash the key and check the
		//sig spec group to make sure this key belongs to the identity.
		params.Tx.Signer.PublicKey.FromBytes(ed.GetPublicKey())

		if err := Client.Request(context.Background(), "token-tx-create", params, &res); err != nil {
			log.Fatal(err)
		}

		str, err = json.Marshal(res)
		if err != nil {
			log.Fatal(err)
		}

		fmt.Println(string(str))
		return nil
	})
	if err != nil {
		log.Fatal(err)
	}

}<|MERGE_RESOLUTION|>--- conflicted
+++ resolved
@@ -5,11 +5,11 @@
 	"encoding/hex"
 	"encoding/json"
 	"fmt"
-	"github.com/AccumulateNetwork/accumulated/internal/url"
 	"log"
 	"strconv"
 	"time"
 
+	"github.com/AccumulateNetwork/accumulated/internal/url"
 	"github.com/AccumulateNetwork/accumulated/types"
 	acmeapi "github.com/AccumulateNetwork/accumulated/types/api"
 	"github.com/AccumulateNetwork/accumulated/types/api/transactions"
@@ -36,11 +36,7 @@
 					GetTXHistory(args[1], args[2], args[3])
 				} else {
 					fmt.Println("Usage:")
-<<<<<<< HEAD
 					PrintTXHistoryGet()
-=======
-					PrintAccountGet()
->>>>>>> 7343f24a
 				}
 			case "create":
 				if len(args) > 3 {
@@ -74,13 +70,13 @@
 }
 
 func PrintTXHistoryGet() {
-	fmt.Println("  accumulate tx history [url] [start] [end]	Get token account history by URL given transaction start and end indices")
+	fmt.Println("  accumulate tx history [url] [starting transaction number] [ending transaction number]	Get transaction history")
 }
 
 func PrintTX() {
 	PrintTXGet()
+	PrintTXCreate()
 	PrintTXHistoryGet()
-	PrintTXCreate()
 }
 
 func GetTX(hash string) {
