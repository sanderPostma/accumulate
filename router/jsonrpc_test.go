package router

import (
	"context"
	"crypto/ed25519"
	"crypto/sha256"
	"encoding/json"
	"fmt"
	rpchttp "github.com/tendermint/tendermint/rpc/client/http"
	"io/ioutil"
	"math/rand"
	"os"
	"path"
	"testing"
	"time"

	"github.com/AccumulateNetwork/accumulated/types/api/transactions"

	"github.com/AccumulateNetwork/accumulated/networks"

	"github.com/AccumulateNetwork/accumulated/types"
	anon "github.com/AccumulateNetwork/accumulated/types/anonaddress"
	"github.com/AccumulateNetwork/accumulated/types/api"
	"github.com/AccumulateNetwork/accumulated/types/synthetic"
	"github.com/go-playground/validator/v10"
)

//RouterNode{
//Name: "Arches",
//Port: 33000,
//Ip: []string{
//"13.51.10.110",
//"13.232.230.216",
//},
//},
//RouterNode{
//Name: "AmericanSamoa",
//Port: 33000,
//Ip: []string{
//"18.221.39.36",
//"44.236.45.58",
//},

func makeBouncer() *networks.Bouncer {
	//laddr := []string { "tcp://18.221.39.36:33001", "tcp://44.236.45.58:33001","tcp://13.51.10.110:33001", "tcp://13.232.230.216:33001" }
	lAddr := []string{"tcp://18.221.39.36:33001", "tcp://13.51.10.110:33001"}

	rpcClients := []*rpchttp.HTTP{}

	rpcClient1, _ := rpchttp.New(lAddr[0], "/websocket")
	rpcClient2, _ := rpchttp.New(lAddr[1], "/websocket")
	rpcClients = append(rpcClients, rpcClient1)
	rpcClients = append(rpcClients, rpcClient2)
	txBouncer := networks.NewBouncer(rpcClients)
	return txBouncer
}

func _TestLoadOnRemote(t *testing.T) {

	txBouncer := makeBouncer()

	networksList := []int{3}
	txBouncer = networks.MakeBouncer(networksList)

	_, privateKeySponsor, _ := ed25519.GenerateKey(nil)
	//_, privateKey, _ := ed25519.GenerateKey(nil)

	//create a key from the Tendermint node's private key. He will be the defacto source for the anon token.
	kpSponsor := privateKeySponsor

	//use the public key of the bvc to make a sponsor address (this doesn't really matter right now, but need something so Identity of the BVC is good)
	adiSponsor := types.String(anon.GenerateAcmeAddress(kpSponsor.Public().(ed25519.PublicKey)))

	//set destination url address
	destAddress := adiSponsor //types.String(anon.GenerateAcmeAddress(privateKey.Public().(ed25519.PublicKey)))

	println(destAddress)
	txid := sha256.Sum256([]byte("fake txid"))

	tokenUrl := types.String("dc/ACME")

	//create a fake synthetic deposit for faucet.
	deposit := synthetic.NewTokenTransactionDeposit(txid[:], &adiSponsor, &destAddress)
	amtToDeposit := int64(50000)                             //deposit 50k tokens
	deposit.DepositAmount.SetInt64(amtToDeposit * 100000000) // assume 8 decimal places
	deposit.TokenUrl = tokenUrl

	depData, err := deposit.MarshalBinary()
	gtx := new(transactions.GenTransaction)
	gtx.Transaction = depData
<<<<<<< HEAD
	gtx.ChainID = types.GetChainIdFromChainPath(destAddress.AsString())[:]
	gtx.Routing = types.GetAddressFromIdentity(destAddress.AsString())
	dataToSign := gtx.TransactionHash()

	ed := new(transactions.ED25519Sig)
	gtx.SigInfo = &transactions.SignatureInfo{}
	gtx.SigInfo.Nonce = 1
	ed.PublicKey = privateKeySponsor[32:]
	err = ed.Sign(gtx.SigInfo.Nonce, privateKeySponsor, dataToSign)
=======
	gtx.SigInfo.URL = *destAddress.AsString()
	if err := gtx.SetRoutingChainID(); err != nil {
		t.Fatal("bad url generated")
	}
	dataToSign := gtx.TransactionHash()

	ed := new(transactions.ED25519Sig)
	gtx.SigInfo.Nonce = 1
	ed.PublicKey = privateKey[32:]
	err = ed.Sign(gtx.SigInfo.Nonce, privateKey, dataToSign)
>>>>>>> 2fbec5c0
	if err != nil {
		t.Fatal(err)
	}

	gtx.Signature = append(gtx.Signature, ed)

<<<<<<< HEAD
	sendRes, err := txBouncer.SendTx(gtx)
	if err != nil {
		t.Fatalf("error sending transaction, %s, %v", sendRes.Log, err)
	}
=======
	_, _ = txBouncer.SendTx(gtx)
>>>>>>> 2fbec5c0

	Load(t, txBouncer, privateKeySponsor)

	txBouncer.BatchSend()

	time.Sleep(3000 * time.Millisecond)

	queryTokenUrl := destAddress + "/" + tokenUrl
	query := NewQuery(txBouncer)

	queryme := "acme-4cd95cb589e0211f9c6b5fd858cf8fab80f4586af35b6160" //acme-b8d3aa6a4da74ca2a2cfeee0c0f03f78bb47f2fda8d1732f" ///dc/ACME"
	queryTokenUrl = types.String(queryme)
	//queryme = *queryTokenUrl.AsString()
	resp, err := query.GetChainState(queryTokenUrl.AsString())
	if err != nil {
		t.Fatal(err)
	}

	// fmt.Println(string(*resp.Data))
	output, err := json.Marshal(resp)
	if err != nil {
		t.Fatal(err)
	}
	fmt.Println(string(output))

	jsonapi := API{RandPort(), validator.New(), nil, query, txBouncer}
	_ = jsonapi

	params := &api.APIRequestURL{URL: types.String(queryme)}
	gParams, err := json.Marshal(params)
	//ret, err := txBouncer.Query(queryTokenUrl.AsString())
	theData := jsonapi.getData(context.Background(), gParams)
	theJsonData, err := json.Marshal(theData)
	if err != nil {
		t.Fatal(err)
	}
	println(string(theJsonData))

	resp, err = query.GetChainState(&queryme)
	if err != nil {
		t.Fatal(err)
	}

	// fmt.Println(string(*resp.Data))
	output, err = json.Marshal(resp)
	if err != nil {
		t.Fatal(err)
	}
	//fmt.Println(string(output))
}

func _TestJsonRpcAnonToken(t *testing.T) {
	//make a client, and also spin up the router grpc
	dir, err := ioutil.TempDir("/tmp", "AccRouterTest-")

	//dir += "/Node0"
	cfg := path.Join(dir, "/Node0/config/config.toml")
	if err != nil {
		t.Fatal(err)
	}
	defer os.RemoveAll(dir)

	client, _, _, rpc, vm := makeBVCandRouter(cfg, dir)

	//networksList := []int{2}
	//txBouncer := networks.MakeBouncer(networksList)

	rpcClients := []*rpchttp.HTTP{rpc}
	txBouncer := networks.NewBouncer(rpcClients)
	if err != nil {
		t.Fatal(err)
	}

	query := NewQuery(txBouncer)

	jsonapi := API{RandPort(), validator.New(), client, query, txBouncer}
	_ = jsonapi

	//create a key from the Tendermint node's private key. He will be the defacto source for the anon token.
	kpSponsor := ed25519.NewKeyFromSeed(vm.Key.PrivKey.Bytes()[:32])

	//use the public key of the bvc to make a sponsor address (this doesn't really matter right now, but need something so Identity of the BVC is good)
	adiSponsor := types.String(anon.GenerateAcmeAddress(kpSponsor.Public().(ed25519.PublicKey)))

	_, privateKey, _ := ed25519.GenerateKey(nil)
	//set destination url address
	destAddress := types.String(anon.GenerateAcmeAddress(privateKey.Public().(ed25519.PublicKey)))

	txid := sha256.Sum256([]byte("fake txid"))

	tokenUrl := types.String("dc/ACME")

	//create a fake synthetic deposit for faucet.
	deposit := synthetic.NewTokenTransactionDeposit(txid[:], &adiSponsor, &destAddress)
	amtToDeposit := int64(50000)                             //deposit 50k tokens
	deposit.DepositAmount.SetInt64(amtToDeposit * 100000000) // assume 8 decimal places
	deposit.TokenUrl = tokenUrl

	depData, err := deposit.MarshalBinary()
	gtx := new(transactions.GenTransaction)
	gtx.SigInfo = new(transactions.SignatureInfo)
	gtx.Transaction = depData
<<<<<<< HEAD
	gtx.ChainID = types.GetChainIdFromChainPath(destAddress.AsString())[:]
	gtx.Routing = types.GetAddressFromIdentity(destAddress.AsString())
	gtx.SigInfo = &transactions.SignatureInfo{}

	dataToSign := gtx.TransactionHash()
=======
	gtx.SigInfo.URL = *destAddress.AsString()
	if err := gtx.SetRoutingChainID(); err != nil {
		t.Fatal("bad url generated")
	}
>>>>>>> 2fbec5c0

	ed := new(transactions.ED25519Sig)
	gtx.SigInfo.Nonce = 1
	ed.PublicKey = privateKey[32:]
<<<<<<< HEAD
	err = ed.Sign(gtx.SigInfo.Nonce, privateKey, dataToSign)
=======
	err = ed.Sign(gtx.SigInfo.Nonce, privateKey, gtx.TransactionHash())
>>>>>>> 2fbec5c0
	if err != nil {
		t.Fatal(err)
	}

	gtx.Signature = append(gtx.Signature, ed)

<<<<<<< HEAD
	txBouncer.SendTx(gtx)
=======
	if _, err := txBouncer.BatchTx(gtx); err != nil {
		t.Fatal(err)
	}
>>>>>>> 2fbec5c0

	Load(t, txBouncer, privateKey)

	txBouncer.BatchSend()

	//wait 3 seconds for the transaction to process for the block to complete.
	time.Sleep(3 * time.Second)
	queryTokenUrl := destAddress + "/" + tokenUrl
	resp, err := query.GetTokenAccount(queryTokenUrl.AsString())
	if err != nil {
		t.Fatal(err)
	}

	// fmt.Println(string(*resp.Data))
	output, err := json.Marshal(resp)
	if err != nil {
		t.Fatal(err)
	}
	fmt.Println(string(output))

	resp2, err := query.GetChainState(queryTokenUrl.AsString())
	if err != nil {
		t.Fatal(err)
	}

	// fmt.Println(string(*resp.Data))
	output, err = json.Marshal(resp2)
	if err != nil {
		t.Fatal(err)
	}
	fmt.Println(string(output))

	queryTokenUrl = "acme-005448d8e0d88051389bc09975455130a89fdb5e6950c07f"
	params := &api.APIRequestURL{URL: queryTokenUrl}
	gParams, err := json.Marshal(params)
	//ret, err := txBouncer.Query(queryTokenUrl.AsString(), nil)
	theData := jsonapi.getData(context.Background(), gParams)
	theJsonData, err := json.Marshal(theData)
	if err != nil {
		t.Fatal(err)
	}

	//ret.Response.Value

	fmt.Println(theJsonData) //ret.Response.Value)
	//req := api.{}
	//adi := &api.ADI{}
	//adi.URL = "RoadRunner"
	//adi.PublicKeyHash = sha256.Sum256(privateKey.PubKey().Bytes())
	//data, err := json.Marshal(adi)
	//if err != nil {
	//	t.Fatal(err)
	//}
	//
	//req.Tx = &api.APIRequestRawTx{}
	//req.Tx.Signer = &api.Signer{}
	//req.Tx.Signer.URL = types.String(adiSponsor)
	//copy(req.Tx.Signer.PublicKey[:], kpSponsor.PubKey().Bytes())
	//req.Tx.Timestamp = time.Now().Unix()
	//adiJson := json.RawMessage(data)
	//req.Tx.Data = &adiJson
	//
	//ledger := types.MarshalBinaryLedgerAdiChainPath(*adi.URL.AsString(), *req.Tx.Data, req.Tx.Timestamp)
	//sig, err := kpSponsor.Sign(ledger)
	//if err != nil {
	//	t.Fatal(err)
	//}
	//copy(req.Sig[:], sig)
	//
	//jsonReq, err := json.Marshal(&req)
	//if err != nil {
	//	t.Fatal(err)
	//}
	//
	////now we can send in json rpc calls.
	//ret := jsonapi.faucet(context.Background(), jsonReq)

	//wait 30 seconds before shutting down.
	time.Sleep(10000 * time.Millisecond)

}

// Load
// Generate load in our test.  Create a bunch of transactions, and submit them.
func Load(t *testing.T,
	txBouncer *networks.Bouncer,
	Origin ed25519.PrivateKey) {

	var wallet []*walletEntry

	wallet = append(wallet, NewWalletEntry())              // wallet[0] is where we put 5000 ACME tokens
	wallet[0].Nonce = 1                                    // start the nonce at 1
	wallet[0].PrivateKey = Origin                          // Put the private key for the origin
	wallet[0].Addr = anon.GenerateAcmeAddress(Origin[32:]) // Generate the origin address

	for i := 1; i <= 2000; i++ { //                            create a 1000 addresses for anonymous token chains
		wallet = append(wallet, new(walletEntry))                            // create a new wallet entry
		wallet[i].Nonce = 1                                                  // starting nonce of 1
		_, wallet[i].PrivateKey, _ = ed25519.GenerateKey(nil)                // generate a private key
		wallet[i].Addr = anon.GenerateAcmeAddress(wallet[i].PrivateKey[32:]) // generate the address encoding URL
	}

	for i := 1; i < 100000; i++ { // Make a bunch of transactions
		if i%100 == 0 {
			txBouncer.BatchSend()
			time.Sleep(250 * time.Millisecond)
		}
		const origin = 0
		randDest := rand.Int()%(len(wallet)-1) + 1                            // pick a destination address
		out := transactions.Output{Dest: wallet[randDest].Addr, Amount: 1000} // create the transaction output
		send := transactions.NewTokenSend(wallet[origin].Addr, out)           // Create a send token transaction
		gtx := new(transactions.GenTransaction)                               // wrap in a GenTransaction
<<<<<<< HEAD
		gtx.Transaction = send.Marshal()                                      // place in the send the transaction (must be sent to source)
		gtx.SigInfo = &transactions.SignatureInfo{}
		gtx.ChainID = types.GetChainIdFromChainPath(&wallet[origin].Addr)[:]
		gtx.Routing = types.GetAddressFromIdentity(&wallet[origin].Addr)

		binaryGtx := gtx.TransactionHash() // txid

=======
		gtx.SigInfo = new(transactions.SignatureInfo)                         // Get a Signature Info block
		gtx.Transaction = send.Marshal()                                      // add  send transaction
		gtx.SigInfo.URL = wallet[origin].Addr                                 // URL of source
		if err := gtx.SetRoutingChainID(); err != nil {                       // Routing ChainID is the tx source
			t.Fatal("bad url generated") // error should never happen
		}

		binaryGtx := gtx.TransactionHash() // Must sign the GenTransaction

>>>>>>> 2fbec5c0
		gtx.Signature = append(gtx.Signature, wallet[origin].Sign(binaryGtx))

		if resp, err := txBouncer.BatchTx(gtx); err != nil {
			t.Fatal(err) //                                                 <= should never happen
		} else {
			if len(resp.Log) > 0 {
				fmt.Printf("<%d>%v<<\n", i, resp.Log)
			}
		}
	}
}

func _TestJsonRpcAdi(t *testing.T) {

	networksList := []int{2}
	txBouncer := networks.MakeBouncer(networksList)
	//"wileecoyote/ACME"
	adiSponsor := "wileecoyote"

	kpNewAdi := types.CreateKeyPair()
	//routerAddress := fmt.Sprintf("tcp://localhost:%d", RandPort())

	//make a client, and also spin up the router grpc
	dir, err := ioutil.TempDir("/tmp", "AccRouterTest-")
	cfg := path.Join(dir, "/config/config.toml")
	if err != nil {
		t.Fatal(err)
	}
	defer os.RemoveAll(dir)

	client, _, _, _, vm := makeBVCandRouter(cfg, dir)

	if err != nil {
		t.Fatal(err)
	}

	//kpSponsor := types.CreateKeyPair()

	query := NewQuery(txBouncer)

	jsonapi := API{RandPort(), validator.New(), client, query, txBouncer}

	//StartAPI(RandPort(), client)

	kpSponsor := types.CreateKeyPairFromSeed(vm.Key.PrivKey.Bytes())

	req := api.APIRequestRaw{}
	adi := &api.ADI{}
	adi.URL = "RoadRunner"
	adi.PublicKeyHash = sha256.Sum256(kpNewAdi.PubKey().Bytes())
	data, err := json.Marshal(adi)
	if err != nil {
		t.Fatal(err)
	}

	req.Tx = &api.APIRequestRawTx{}
	req.Tx.Signer = &api.Signer{}
	req.Tx.Signer.URL = types.String(adiSponsor)
	copy(req.Tx.Signer.PublicKey[:], kpSponsor.PubKey().Bytes())
	req.Tx.Timestamp = time.Now().Unix()
	adiJson := json.RawMessage(data)
	req.Tx.Data = &adiJson

	ledger := types.MarshalBinaryLedgerAdiChainPath(*adi.URL.AsString(), *req.Tx.Data, req.Tx.Timestamp)
	sig, err := kpSponsor.Sign(ledger)
	if err != nil {
		t.Fatal(err)
	}
	copy(req.Sig[:], sig)

	jsonReq, err := json.Marshal(&req)
	if err != nil {
		t.Fatal(err)
	}

	//now we can send in json rpc calls.
	ret := jsonapi.createADI(context.Background(), jsonReq)

	t.Fatal(ret)

}<|MERGE_RESOLUTION|>--- conflicted
+++ resolved
@@ -25,45 +25,12 @@
 	"github.com/go-playground/validator/v10"
 )
 
-//RouterNode{
-//Name: "Arches",
-//Port: 33000,
-//Ip: []string{
-//"13.51.10.110",
-//"13.232.230.216",
-//},
-//},
-//RouterNode{
-//Name: "AmericanSamoa",
-//Port: 33000,
-//Ip: []string{
-//"18.221.39.36",
-//"44.236.45.58",
-//},
-
-func makeBouncer() *networks.Bouncer {
-	//laddr := []string { "tcp://18.221.39.36:33001", "tcp://44.236.45.58:33001","tcp://13.51.10.110:33001", "tcp://13.232.230.216:33001" }
-	lAddr := []string{"tcp://18.221.39.36:33001", "tcp://13.51.10.110:33001"}
-
-	rpcClients := []*rpchttp.HTTP{}
-
-	rpcClient1, _ := rpchttp.New(lAddr[0], "/websocket")
-	rpcClient2, _ := rpchttp.New(lAddr[1], "/websocket")
-	rpcClients = append(rpcClients, rpcClient1)
-	rpcClients = append(rpcClients, rpcClient2)
-	txBouncer := networks.NewBouncer(rpcClients)
-	return txBouncer
-}
-
 func _TestLoadOnRemote(t *testing.T) {
 
-	txBouncer := makeBouncer()
-
 	networksList := []int{3}
-	txBouncer = networks.MakeBouncer(networksList)
+	txBouncer := networks.MakeBouncer(networksList)
 
 	_, privateKeySponsor, _ := ed25519.GenerateKey(nil)
-	//_, privateKey, _ := ed25519.GenerateKey(nil)
 
 	//create a key from the Tendermint node's private key. He will be the defacto source for the anon token.
 	kpSponsor := privateKeySponsor
@@ -88,42 +55,27 @@
 	depData, err := deposit.MarshalBinary()
 	gtx := new(transactions.GenTransaction)
 	gtx.Transaction = depData
-<<<<<<< HEAD
-	gtx.ChainID = types.GetChainIdFromChainPath(destAddress.AsString())[:]
-	gtx.Routing = types.GetAddressFromIdentity(destAddress.AsString())
+	gtx.SigInfo = new(transactions.SignatureInfo)
+	gtx.SigInfo.URL = *destAddress.AsString()
+	if err := gtx.SetRoutingChainID(); err != nil {
+		t.Fatal("bad url generated")
+	}
 	dataToSign := gtx.TransactionHash()
 
 	ed := new(transactions.ED25519Sig)
-	gtx.SigInfo = &transactions.SignatureInfo{}
 	gtx.SigInfo.Nonce = 1
 	ed.PublicKey = privateKeySponsor[32:]
 	err = ed.Sign(gtx.SigInfo.Nonce, privateKeySponsor, dataToSign)
-=======
-	gtx.SigInfo.URL = *destAddress.AsString()
-	if err := gtx.SetRoutingChainID(); err != nil {
-		t.Fatal("bad url generated")
-	}
-	dataToSign := gtx.TransactionHash()
-
-	ed := new(transactions.ED25519Sig)
-	gtx.SigInfo.Nonce = 1
-	ed.PublicKey = privateKey[32:]
-	err = ed.Sign(gtx.SigInfo.Nonce, privateKey, dataToSign)
->>>>>>> 2fbec5c0
 	if err != nil {
 		t.Fatal(err)
 	}
 
 	gtx.Signature = append(gtx.Signature, ed)
 
-<<<<<<< HEAD
 	sendRes, err := txBouncer.SendTx(gtx)
 	if err != nil {
 		t.Fatalf("error sending transaction, %s, %v", sendRes.Log, err)
 	}
-=======
-	_, _ = txBouncer.SendTx(gtx)
->>>>>>> 2fbec5c0
 
 	Load(t, txBouncer, privateKeySponsor)
 
@@ -167,7 +119,6 @@
 		t.Fatal(err)
 	}
 
-	// fmt.Println(string(*resp.Data))
 	output, err = json.Marshal(resp)
 	if err != nil {
 		t.Fatal(err)
@@ -175,7 +126,7 @@
 	//fmt.Println(string(output))
 }
 
-func _TestJsonRpcAnonToken(t *testing.T) {
+func TestJsonRpcAnonToken(t *testing.T) {
 	//make a client, and also spin up the router grpc
 	dir, err := ioutil.TempDir("/tmp", "AccRouterTest-")
 
@@ -226,40 +177,23 @@
 	gtx := new(transactions.GenTransaction)
 	gtx.SigInfo = new(transactions.SignatureInfo)
 	gtx.Transaction = depData
-<<<<<<< HEAD
+	gtx.SigInfo.URL = *destAddress.AsString()
 	gtx.ChainID = types.GetChainIdFromChainPath(destAddress.AsString())[:]
 	gtx.Routing = types.GetAddressFromIdentity(destAddress.AsString())
-	gtx.SigInfo = &transactions.SignatureInfo{}
-
-	dataToSign := gtx.TransactionHash()
-=======
-	gtx.SigInfo.URL = *destAddress.AsString()
-	if err := gtx.SetRoutingChainID(); err != nil {
-		t.Fatal("bad url generated")
-	}
->>>>>>> 2fbec5c0
 
 	ed := new(transactions.ED25519Sig)
 	gtx.SigInfo.Nonce = 1
 	ed.PublicKey = privateKey[32:]
-<<<<<<< HEAD
-	err = ed.Sign(gtx.SigInfo.Nonce, privateKey, dataToSign)
-=======
 	err = ed.Sign(gtx.SigInfo.Nonce, privateKey, gtx.TransactionHash())
->>>>>>> 2fbec5c0
 	if err != nil {
 		t.Fatal(err)
 	}
 
 	gtx.Signature = append(gtx.Signature, ed)
 
-<<<<<<< HEAD
-	txBouncer.SendTx(gtx)
-=======
 	if _, err := txBouncer.BatchTx(gtx); err != nil {
 		t.Fatal(err)
 	}
->>>>>>> 2fbec5c0
 
 	Load(t, txBouncer, privateKey)
 
@@ -372,15 +306,6 @@
 		out := transactions.Output{Dest: wallet[randDest].Addr, Amount: 1000} // create the transaction output
 		send := transactions.NewTokenSend(wallet[origin].Addr, out)           // Create a send token transaction
 		gtx := new(transactions.GenTransaction)                               // wrap in a GenTransaction
-<<<<<<< HEAD
-		gtx.Transaction = send.Marshal()                                      // place in the send the transaction (must be sent to source)
-		gtx.SigInfo = &transactions.SignatureInfo{}
-		gtx.ChainID = types.GetChainIdFromChainPath(&wallet[origin].Addr)[:]
-		gtx.Routing = types.GetAddressFromIdentity(&wallet[origin].Addr)
-
-		binaryGtx := gtx.TransactionHash() // txid
-
-=======
 		gtx.SigInfo = new(transactions.SignatureInfo)                         // Get a Signature Info block
 		gtx.Transaction = send.Marshal()                                      // add  send transaction
 		gtx.SigInfo.URL = wallet[origin].Addr                                 // URL of source
@@ -390,7 +315,6 @@
 
 		binaryGtx := gtx.TransactionHash() // Must sign the GenTransaction
 
->>>>>>> 2fbec5c0
 		gtx.Signature = append(gtx.Signature, wallet[origin].Sign(binaryGtx))
 
 		if resp, err := txBouncer.BatchTx(gtx); err != nil {
