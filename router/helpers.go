package router

import (
	"fmt"
	"testing"

//	"github.com/AccumulateNetwork/accumulated/blockchain/accnode"
//	"github.com/AccumulateNetwork/accumulated/blockchain/tendermint"
	"github.com/AccumulateNetwork/accumulated/types/proto"
	"github.com/spf13/viper"
	tmnet "github.com/tendermint/tendermint/libs/net"
//	rpchttp "github.com/tendermint/tendermint/rpc/client/http"
//	"github.com/tendermint/tendermint/rpc/client/local"
	"google.golang.org/grpc"
)

func RandPort() int {
	port, err := tmnet.GetFreePort()
	if err != nil {
		panic(err)
	}
	return port
}

func makeApiServiceClientAndServer(routeraddress string) (proto.ApiServiceClient, *RouterConfig, error) {

	r := NewRouter(routeraddress)

	if r == nil {
		return nil, nil, fmt.Errorf("failed to create router")
	}

	conn, err := grpc.Dial(routeraddress, grpc.WithInsecure(), grpc.WithContextDialer(dialerFunc))
	if err != nil {
		return nil, nil, fmt.Errorf("error openning GRPC client in router")
	}

	client := proto.NewApiServiceClient(conn)

	return client, r, nil
}

func makeClientAndServer(t *testing.T, routeraddress string) (proto.ApiServiceClient, *RouterConfig) {

	r := NewRouter(routeraddress)

	if r == nil {
		t.Fatal("Failed to create router")
	}
	conn, err := grpc.Dial(routeraddress, grpc.WithInsecure(), grpc.WithContextDialer(dialerFunc))
	if err != nil {
		t.Fatalf("Error Openning GRPC client in router")
	}

	client := proto.NewApiServiceClient(conn)

	return client, r
}
func boostrapBVC(t *testing.T, configfile string, workingdir string, baseport int) error {

/*
	ABCIAddress := fmt.Sprintf("tcp://localhost:%d", baseport)
	RPCAddress := fmt.Sprintf("tcp://localhost:%d", baseport+1)
	GRPCAddress := fmt.Sprintf("tcp://localhost:%d", baseport+2)

	AccRPCInternalAddress := fmt.Sprintf("tcp://localhost:%d", baseport+3) //no longer needed
	RouterPublicAddress := fmt.Sprintf("tcp://localhost:%d", baseport+4)

	//create the default configuration files for the blockchain.
	tendedrmint.Initialize("accumulate.routertest", ABCIAddress, RPCAddress, GRPCAddress,
		AccRPCInternalAddress, RouterPublicAddress, configfile, workingdir)
*/
	viper.SetConfigFile(configfile)
	viper.AddConfigPath(workingdir)
	viper.ReadInConfig()
	//[mempool]
	//	broadcast = true
	//	cache_size = 100000
	//	max_batch_bytes = 10485760
	//	max_tx_bytes = 1048576
	//	max_txs_bytes = 1073741824
	//	recheck = true
	//	size = 50000
	//	wal_dir = ""
	//
	viper.Set("mempool.cache_size", "1000000")
	viper.Set("mempool.size", "10000")
	viper.WriteConfig()

	return nil
}

/*
func makeBVC(t *testing.T, configfile string, workingdir string) *tendermint.AccumulatorVMApplication {
	app, err := accnode.CreateAccumulateBVC(configfile, workingdir)
	if err != nil {
		panic(err)
	}
	return app
}
<<<<<<< HEAD
func makeBVCandRouter(t *testing.T, cfg string, dir string) (proto.ApiServiceClient, *RouterConfig, *local.Local, *rpchttp.HTTP) {
=======

func makeBVCandRouter(t *testing.T, cfg string, dir string) (proto.ApiServiceClient, *RouterConfig, *local.Local, *rpchttp.HTTP, *tendermint.AccumulatorVMApplication) {
>>>>>>> 31121ab6

	//Select a base port to open.  Ports 43210, 43211, 43212, 43213,43214 need to be open
	baseport := 43210

	//generate the config files needed to run a test BVC
	err := boostrapBVC(t, cfg, dir, baseport)
	if err != nil {
		t.Fatal(err)
	}

	//First we need to build a Router.  The router has to be done first since the BVC connects to it.
	//Make the router's client (i.e. Public facing GRPC client that will route the message to the correct network) and
	//server (i.e. The GRPC that will convert public GRPC messages into messages to communicate with the BVC application)
	viper.SetConfigFile(cfg)
	viper.AddConfigPath(dir)
	viper.ReadInConfig()
	routeraddress := viper.GetString("accumulate.RouterAddress")
	client, routerserver := makeClientAndServer(t, routeraddress)

	///Build a BVC we'll use for our test
	accvm := makeBVC(t, cfg, dir)

	//This will register the Tendermint RPC client of the BVC with the router
	accvmapi, _ := accvm.GetAPIClient()

	//this needs to go away and go through a discovery process instead
	routerserver.AddBVCClient(accvm.GetName(), accvmapi)

	lc, _ := accvm.GetLocalClient()
	laddr := viper.GetString("rpc.laddr")
	//rpcc := tendermint.GetRPCClient(laddr)

	rpcc, _ := rpchttp.New(laddr, "/websocket")

<<<<<<< HEAD
	return client, routerserver, &lc, rpcc
}
*/
=======
	return client, routerserver, &lc, rpcc, accvm
}
>>>>>>> 31121ab6
<|MERGE_RESOLUTION|>--- conflicted
+++ resolved
@@ -98,12 +98,7 @@
 	}
 	return app
 }
-<<<<<<< HEAD
-func makeBVCandRouter(t *testing.T, cfg string, dir string) (proto.ApiServiceClient, *RouterConfig, *local.Local, *rpchttp.HTTP) {
-=======
-
 func makeBVCandRouter(t *testing.T, cfg string, dir string) (proto.ApiServiceClient, *RouterConfig, *local.Local, *rpchttp.HTTP, *tendermint.AccumulatorVMApplication) {
->>>>>>> 31121ab6
 
 	//Select a base port to open.  Ports 43210, 43211, 43212, 43213,43214 need to be open
 	baseport := 43210
@@ -138,11 +133,6 @@
 
 	rpcc, _ := rpchttp.New(laddr, "/websocket")
 
-<<<<<<< HEAD
-	return client, routerserver, &lc, rpcc
-}
-*/
-=======
 	return client, routerserver, &lc, rpcc, accvm
 }
->>>>>>> 31121ab6
+*/