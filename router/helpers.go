package router

import (
	"fmt"

	"github.com/AccumulateNetwork/accumulated/blockchain/accumulate"
	"github.com/AccumulateNetwork/accumulated/blockchain/tendermint"

	//	"github.com/AccumulateNetwork/accumulated/blockchain/accnode"
	//	"github.com/AccumulateNetwork/accumulated/blockchain/tendermint"
	"github.com/AccumulateNetwork/accumulated/types/proto"
	"github.com/spf13/viper"

	tmnet "github.com/tendermint/tendermint/libs/net"
	"github.com/tendermint/tendermint/rpc/client/local"

	rpchttp "github.com/tendermint/tendermint/rpc/client/http"
	//"github.com/tendermint/tendermint/rpc/client/local"
	"google.golang.org/grpc"
)

func RandPort() int {
	port, err := tmnet.GetFreePort()
	if err != nil {
		panic(err)
	}
	return port
}

func makeApiServiceClientAndServer(routeraddress string) (proto.ApiServiceClient, *RouterConfig, error) {

	r := NewRouter(routeraddress)

	if r == nil {
		return nil, nil, fmt.Errorf("failed to create router")
	}

	conn, err := grpc.Dial(routeraddress, grpc.WithInsecure(), grpc.WithContextDialer(dialerFunc))
	if err != nil {
		return nil, nil, fmt.Errorf("error openning GRPC client in router")
	}

	client := proto.NewApiServiceClient(conn)

	return client, r, nil
}

func makeClientAndServer(routeraddress string) (proto.ApiServiceClient, *RouterConfig) {

	r := NewRouter(routeraddress)

	if r == nil {
		panic("Failed to create router")
	}
	conn, err := grpc.Dial(routeraddress, grpc.WithInsecure(), grpc.WithContextDialer(dialerFunc))
	if err != nil {
		panic("Error Openning GRPC client in router")
	}

	client := proto.NewApiServiceClient(conn)

	return client, r
}
func boostrapBVC(configfile string, workingdir string, baseport int) error {

	//ABCIAddress := fmt.Sprintf("tcp://localhost:%d", baseport)
	//RPCAddress := fmt.Sprintf("tcp://localhost:%d", baseport+1)
	//GRPCAddress := fmt.Sprintf("tcp://localhost:%d", baseport+2)
	//
	//AccRPCInternalAddress := fmt.Sprintf("tcp://localhost:%d", baseport+3) //no longer needed
	//
	//RouterPublicAddress := fmt.Sprintf("tcp://localhost:%d", baseport+4)

	tendermint.Initialize("accumulate.", 2, workingdir)
	//create the default configuration files for the blockchain.
	//tendedrmint.Initialize("accumulate.routertest", ABCIAddress, RPCAddress, GRPCAddress,
	//	AccRPCInternalAddress, RouterPublicAddress, configfile, workingdir)

	viper.SetConfigFile(configfile)
	viper.AddConfigPath(workingdir + "/Node0")
	viper.ReadInConfig()
	//[mempool]
	//	broadcast = true
	//	cache_size = 100000
	//	max_batch_bytes = 10485760
	//	max_tx_bytes = 1048576
	//	max_txs_bytes = 1073741824
	//	recheck = true
	//	size = 50000
	//	wal_dir = ""
	//

	//viper.Set("mempool.max_batch_bytes", "10485760")
	//viper.Set("mempool.max_txs_bytes", "1073741824")
	viper.Set("mempool.cache_size", "1000000")
<<<<<<< HEAD
	viper.Set("mempool.size", "10000")
	viper.WriteConfig()
=======
	viper.Set("mempool.size", "50000")
	err = viper.WriteConfig()
	if err != nil {
		panic(err)
	}
>>>>>>> ecd20df8

	return nil
}

func makeBVC(configfile string, workingdir string) *tendermint.AccumulatorVMApplication {
	app, err := accumulate.CreateAccumulateBVC(configfile, workingdir)
	if err != nil {
		panic(err)
	}
	return app
}

func makeBVCandRouter(cfg string, dir string) (proto.ApiServiceClient, *RouterConfig, *local.Local, *rpchttp.HTTP, *tendermint.AccumulatorVMApplication) {

	//Select a base port to open.  Ports 43210, 43211, 43212, 43213,43214 need to be open
	baseport := 43210

	//generate the config files needed to run a test BVC
	err := boostrapBVC(cfg, dir, baseport)
	if err != nil {
		panic(err)
	}

	//First we need to build a Router.  The router has to be done first since the BVC connects to it.
	//Make the router's client (i.e. Public facing GRPC client that will route the message to the correct network) and
	//server (i.e. The GRPC that will convert public GRPC messages into messages to communicate with the BVC application)
	viper.SetConfigFile(cfg)
	viper.AddConfigPath(dir)
	viper.ReadInConfig()
	routeraddress := viper.GetString("accumulate.RouterAddress")
	client, routerserver := makeClientAndServer(routeraddress)

	///Build a BVC we'll use for our test
	accvm := makeBVC(cfg, dir+"/Node0")

	//This will register the Tendermint RPC client of the BVC with the router
	accvmapi, _ := accvm.GetAPIClient()

	//this needs to go away and go through a discovery process instead
	routerserver.AddBVCClient(accvm.GetName(), accvmapi)

	lc, _ := accvm.GetLocalClient()
	laddr := viper.GetString("rpc.laddr")
	//rpcc := tendermint.GetRPCClient(laddr)

	rpcc, _ := rpchttp.New(laddr, "/websocket")

	return client, routerserver, &lc, rpcc, accvm
}<|MERGE_RESOLUTION|>--- conflicted
+++ resolved
@@ -93,16 +93,11 @@
 	//viper.Set("mempool.max_batch_bytes", "10485760")
 	//viper.Set("mempool.max_txs_bytes", "1073741824")
 	viper.Set("mempool.cache_size", "1000000")
-<<<<<<< HEAD
-	viper.Set("mempool.size", "10000")
-	viper.WriteConfig()
-=======
 	viper.Set("mempool.size", "50000")
 	err = viper.WriteConfig()
 	if err != nil {
 		panic(err)
 	}
->>>>>>> ecd20df8
 
 	return nil
 }
