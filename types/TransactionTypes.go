package types

import "fmt"

type TxType uint64

//Never change the order of these types.
//If any types are deleted use a placeholder to prevent index number from changing.
const (
	TxTypeUnknown = TxType(iota)
	TxTypeIdentityCreate
	TxTypeTokenAccountCreate
	TxTypeTokenTx
	TxTypeDataChainCreate
	TxTypeDataEntry //per 256 btes
	TxTypeScratchChainCreate
	TxTypeScratchEntry //per 256 bytes
	TxTypeTokenCreate
	TxTypeKeyUpdate //update keys on the keychain the identity
	TxTypeMultisigTx
	TxTypeStateQuery //sends a query to a chain and returns its state information
	TxTypeCreateSigSpec
	TxTypeCreateSigSpecGroup
	TxTypeAddCredits
<<<<<<< HEAD
=======
	TxTypeUpdateKeyPage
>>>>>>> f5b66a63

	//The Following are only valid for DC & BVC use: any other source of this message will be rejected
	TxTypeSyntheticIdentityCreate = TxType(iota + 0x20)
	TxTypeSyntheticCreateChain
	TxTypeSyntheticTokenAccountCreate
	TxTypeSyntheticTokenDeposit
	TxTypeSyntheticTxResponse
	TxTypeSyntheticDepositCredits
	TxTypeBvcSubmission
	TxTypeStateStore //
	TxTypeDataStore  //Data Store can only be sent and thus authorized by an authority node
	TxTypeAdminVote

	txTypeSyntheticBase = TxTypeSyntheticIdentityCreate
)

// Enum value map for TxType.
var TxTypeValue = map[string]TxType{}

func init() {
	all := []TxType{
		TxTypeUnknown,
		TxTypeIdentityCreate,
		TxTypeTokenAccountCreate,
		TxTypeTokenTx,
		TxTypeDataChainCreate,
		TxTypeDataEntry,
		TxTypeScratchChainCreate,
		TxTypeScratchEntry,
		TxTypeTokenCreate,
		TxTypeKeyUpdate,
		TxTypeMultisigTx,
		TxTypeStateQuery,
		TxTypeCreateSigSpec,
		TxTypeCreateSigSpec,
		TxTypeCreateSigSpecGroup,
		TxTypeAddCredits,
<<<<<<< HEAD
=======
		TxTypeUpdateKeyPage,
>>>>>>> f5b66a63

		TxTypeSyntheticIdentityCreate,
		TxTypeSyntheticCreateChain,
		TxTypeSyntheticTokenAccountCreate,
		TxTypeSyntheticTokenDeposit,
		TxTypeSyntheticTxResponse,
		TxTypeSyntheticDepositCredits,
		TxTypeBvcSubmission,
		TxTypeStateStore,
		TxTypeDataStore,
		TxTypeAdminVote,
	}
	for _, t := range all {
		TxTypeValue[t.Name()] = t
	}
}

//Name will return the name of the type
func (t TxType) Name() string {
	switch t {
	case TxTypeUnknown:
		return "unknown"
	case TxTypeIdentityCreate:
		return "identityCreate"
	case TxTypeTokenAccountCreate:
		return "tokenAccountCreate"
	case TxTypeTokenTx:
		return "tokenTx"
	case TxTypeDataChainCreate:
		return "dataChainCreate"
	case TxTypeDataEntry:
		return "dataEntry"
	case TxTypeScratchChainCreate:
		return "scratchChainCreate"
	case TxTypeScratchEntry:
		return "scratchEntry"
	case TxTypeTokenCreate:
		return "tokenCreate"
	case TxTypeKeyUpdate:
		return "keyUpdate"
	case TxTypeMultisigTx:
		return "multisigTx"
	case TxTypeStateQuery:
		return "stateQuery"
	case TxTypeCreateSigSpec:
		return "createSigSpec"
	case TxTypeCreateSigSpecGroup:
		return "createSigSpecGroup"
	case TxTypeAddCredits:
		return "addCredits"
<<<<<<< HEAD
=======
	case TxTypeUpdateKeyPage:
		return "updateKeyPage"
>>>>>>> f5b66a63
	case TxTypeSyntheticIdentityCreate:
		return "syntheticIdentityCreate"
	case TxTypeSyntheticCreateChain:
		return "syntheticCreateChain"
	case TxTypeSyntheticTokenAccountCreate:
		return "syntheticTokenAccountCreate"
	case TxTypeSyntheticTokenDeposit:
		return "syntheticTokenDeposit"
	case TxTypeSyntheticTxResponse:
		return "syntheticTxResponse"
	case TxTypeSyntheticDepositCredits:
		return "syntheticDepositCredits"
	case TxTypeBvcSubmission:
		return "bvcSubmission"
	case TxTypeStateStore:
		return "stateStore"
	case TxTypeDataStore:
		return "dataStore"
	case TxTypeAdminVote:
		return "adminVote"
	default:
		return fmt.Sprintf("TxType:%d", t)
	}
}

//SetType will set the type based on the string name submitted
func (t *TxType) SetType(s string) {
	*t = TxTypeValue[s]
}

//AsUint64 casts as a uint64
func (t TxType) AsUint64() uint64 {
	return uint64(t)
}

func (t TxType) String() string { return t.Name() }

func (t TxType) IsSynthetic() bool { return t >= txTypeSyntheticBase }<|MERGE_RESOLUTION|>--- conflicted
+++ resolved
@@ -22,10 +22,7 @@
 	TxTypeCreateSigSpec
 	TxTypeCreateSigSpecGroup
 	TxTypeAddCredits
-<<<<<<< HEAD
-=======
 	TxTypeUpdateKeyPage
->>>>>>> f5b66a63
 
 	//The Following are only valid for DC & BVC use: any other source of this message will be rejected
 	TxTypeSyntheticIdentityCreate = TxType(iota + 0x20)
@@ -63,10 +60,7 @@
 		TxTypeCreateSigSpec,
 		TxTypeCreateSigSpecGroup,
 		TxTypeAddCredits,
-<<<<<<< HEAD
-=======
 		TxTypeUpdateKeyPage,
->>>>>>> f5b66a63
 
 		TxTypeSyntheticIdentityCreate,
 		TxTypeSyntheticCreateChain,
@@ -117,11 +111,8 @@
 		return "createSigSpecGroup"
 	case TxTypeAddCredits:
 		return "addCredits"
-<<<<<<< HEAD
-=======
 	case TxTypeUpdateKeyPage:
 		return "updateKeyPage"
->>>>>>> f5b66a63
 	case TxTypeSyntheticIdentityCreate:
 		return "syntheticIdentityCreate"
 	case TxTypeSyntheticCreateChain:
