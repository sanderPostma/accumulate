--- conflicted
+++ resolved
@@ -72,15 +72,10 @@
 // MarshalBinary
 // Marshal the portion of the transaction that must be hashed then signed
 func (t *GenTransaction) MarshalBinary() (data []byte) {
-	//missing nonce.
 	data = append(data, common.Uint64Bytes(t.Routing)...)
 	data = append(data, common.SliceBytes(t.ChainID)...)
-<<<<<<< HEAD
-	data = append(data, t.Transaction[:]...)
-=======
 	data = append(data, common.SliceBytes(t.Transaction)...)
 
->>>>>>> 2e554149
 	return data
 }
 
